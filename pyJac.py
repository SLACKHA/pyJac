--- conflicted
+++ resolved
@@ -193,25 +193,6 @@
     file.write(jline + utils.line_end[lang])
 
     if rxn.pdep and (rxn.pdep_sp or rxn.thd_body_eff):
-<<<<<<< HEAD
-        if not rxn.pdep_sp:
-            file.write(utils.line_start +
-                'pres_mod_temp *= (' + get_array(lang, 'pres_mod', pind) +
-                                ' / conc_temp)' + utils.line_end[lang])
-        else:
-            if rxn.low:
-                k0 = rxn.low
-                kinf = [rxn.A, rxn.b, rxn.E]
-            else:
-                k0 = [rxn.A, rxn.b, rxn.E]
-                kinf = rxn.high
-
-            file.write(utils.line_start + 'pres_mod_temp *= ' +
-                        rate.rxn_rate_const(k0[0] / kinf[0],
-                                            k0[1] - kinf[1],
-                                            k0[2] - kinf[2]) +
-                        utils.line_end[lang])
-=======
         jline = ''
 
         if rxn.low:
@@ -249,7 +230,6 @@
                          )
         jline += ' / (1.0 + Pr)'
         file.write(jline + utils.line_end[lang])
->>>>>>> 84c7b992
 
 
 def write_rates(file, lang, rxn):
