""" Reorders loads of rate and species subs to optimize cache hits, etc.
"""

# Python 2 compatibility
from __future__ import division
from __future__ import print_function

# Standard libraries
import multiprocessing
import pickle
import os
import itertools

import numpy as np
import time
import datetime

# Local imports
from .. import utils

#dependencies
have_bitarray = True
try:
    from bitarray import bitarray
except:
    print('bitarray not found, turning off cache-optimization')
    have_bitarray = False

def plot(specs, reacs, consider_thd, fwd_spec_mapping, fwd_rxn_mapping):
    nr = len(reacs)
    nsp = len(specs)
    #plot for visibility
    import matplotlib
    matplotlib.use('agg')
    import matplotlib.pyplot as plt
    fig = plt.figure()
    ax = fig.add_subplot(1,1,1)
    arr = np.zeros((nr, nsp + 1, 3))
    arr.fill(1)

    name_map = {sp.name: i for i, sp in enumerate(specs)}
    for rind in range(nr):
        rxn = reacs[rind]
        plot = set(rxn.reac + rxn.prod)
        if consider_thd:
            plot = plot.union(set([x[0] for x in rxn.thd_body_eff] + [rxn.pdep_sp]))
        plot = [name_map[sp] for sp in plot if sp]
        for sp in plot:
            arr[rind, sp] = [0, 0, 0]

    plt.imshow(arr, interpolation='nearest')
    plt.savefig('old.pdf')

    fig = plt.figure()
    ax = fig.add_subplot(1,1,1)
    arr = np.zeros((nr, nsp + 1, 3))
    arr.fill(1)

    name_map = {specs[fwd_spec_mapping[i]].name: i for i, sp in enumerate(fwd_spec_mapping)}
    #print(name_map)
    for i, rind in enumerate(fwd_rxn_mapping):
        rxn = reacs[rind]
        plot = set(rxn.reac + rxn.prod)
        if consider_thd:
            plot = plot.union(set([x[0] for x in rxn.thd_body_eff] + [rxn.pdep_sp]))
        plot = [name_map[sp] for sp in plot if sp]
        for sp in plot:
            arr[i, sp] = [0, 0, 0]

    plt.imshow(arr, interpolation='nearest')
    plt.savefig('new.pdf')

def optimizer_loop_star(args):
    return optimizer_loop(*args)


def optimizer_loop(starting_order, mapping, lookback,
                   improve_cutoff, random_tries
                   ):
    nvar = len(starting_order)
    order = starting_order[:]

    def __get_score(val_mapping, i):
        score = 0
        #start with a blank mapping, and obtain all distinct species
        #that participate in the reactions in the range
        for j in range(max(i - lookback, 0), min(i + lookback + 1, nvar)):
            if i == j:
                continue
            #number that the value in question and the range value share
            count = (val_mapping & mapping[order[j]]).count()
            #number that the value in question does not have, and the
            #range value does, this represents a potential load
            count -= (~val_mapping & mapping[order[j]]).count()

            #scale this by the
            score += count / float(abs(i - j))

        return score

    def __global_score():
        score = 0
        for i in range(nvar):
            #get the score
            count = __get_score(mapping[order[i]], i)
            score += count

        return score

    #first move any empty entries to the end
    zero_vals = []
    for i in range(nvar):
        if mapping[order[i]].count() == 0:
            zero_vals.append(order[i])
    order = [x for x in order if not x in zero_vals]
    nvar = len(order)
    order += zero_vals

    nvar = next((i for i, val in enumerate(order) if mapping[val].count() == 0), nvar)

    starting_score = __global_score()
    global_max = starting_score
    global_max_order = order[:]
    for bottom_outs in range(random_tries):
        last_improvement = 0
        while last_improvement < improve_cutoff:
            mincount = None
            mininds = None
            #first scan to see the 'worst' placed reaction
            for i in range(nvar):
                count = __get_score(mapping[order[i]], i)

                if mincount is None or count < mincount:
                    mincount = count
                    mininds = [i]
                elif mincount is not None and count == mincount:
                    mininds += [i]

            moves = []
            for min_ind in mininds:
                maxcount = None
                maxind = None
                #we now have the 'worst' location selected
                #let's find the 'best place to put it'

                for i in range(nvar):
                    if i == min_ind:
                        continue

                     #get the score
                    count = __get_score(mapping[order[min_ind]], i)

                    if maxcount is None or count > maxcount:
                        maxcount = count
                        maxind = i

                moves.append((min_ind, maxcount, maxind))

            best_move = np.argmax([x[1] for x in moves])
            minind, maxcount, maxind = moves[best_move]
            #now move to the better spot
            order.insert(maxind, order.pop(minind))

            #and compute the score
            score = __global_score()
            if score <= starting_score:
                last_improvement += 1
            else:
                last_improvement = 0
                starting_score = score
            if score > global_max:
                global_max = score
                global_max_order = order[:]

        #we hit a minimum, let's make a random move see if that helps
        ind1 = np.random.randint(len(order))
        ind2 = ind1
        while ind2 == ind1:
            ind1 = np.random.randint(len(order))
        order.insert(ind1, order.pop(ind2))

    return global_max, global_max_order

def optimize_cache(specs, reacs, multi_thread,
                   force_optimize, build_path,
                   last_spec, consider_thd=False,
                   improve_cutoff=20,
                   rand_init_tries=10000,
                   lookback_max=2,
                   rand_restarts_max=5,
                   max_time=100*60 #100 min
                   ):
    """
<<<<<<< HEAD
    Optimize species and reaction orders to improve cache hit rates.
=======
    A package that attempts to optimize species and reaction orders in the mechanism 
    to improve cache hit rates.
>>>>>>> 16b17ddd

    Parameters
    ----------
    specs : list of `SpecInfo`
        List of species in the mechanism.
    reacs : list of `ReacInfo`
        List of reactions in the mechanism.
    multi_thread : int
        The number of threads to use during optimization
    force_optimize : bool
        If true, reoptimize even if past data is available
    build_path : str
        The path to the build directory
    last_spec : int
        The index of the species that should be placed last
    consider_thd : bool
        If true, consider third body species in the reactions
    improve_cutoff : int
        The number of iterations without improvement before return
    rand_init_tries : int
        The number of random initializations to try
    lookback_max : int
        The width of lookahead/lookforward (at maximum)
    rand_restarts_max : int
        The number of restarts to try within the iteration
    max_time : int
        The maximum time duration of each optimziation step

    Returns
    _______
<<<<<<< HEAD
    specs : list of `SpecInfo`
        The reordered list of species in the mechanism
=======

    specs : list of `SpecInfo`
        The reordered list of species in the mechanism

>>>>>>> 16b17ddd
    reacs : list of `ReacInfo`
        the reordered list of reacs in the mechanism
    fwd_spec_mapping : list of int
        A mapping of the original mechanism to the new species order
    fwd_rxn_mapping : list of int
        A mapping of the original mechanism to the new reaction order
    reverse_spec_mapping : list of int
        A mapping of the new species order to the original mechanism
    reverse_rxn_mapping : list of int
        A mapping of the new reaction order to the original mechanism

    """

    print('Beginning Cache-optimization process...')
    # first try to load past data
    if not force_optimize:
        print('Checking for old optimization')
        try:
            same_mech = False
            with open(os.path.join(build_path, 'optimized.pickle'), 'rb') as file:
                old_specs = pickle.load(file)
                old_reacs = pickle.load(file)
                fwd_spec_mapping = pickle.load(file)
                fwd_rxn_mapping = pickle.load(file)
                reverse_spec_mapping = pickle.load(file)
                reverse_rxn_mapping = pickle.load(file)
            same_mech = all(any(s == sp for sp in specs) for s in old_specs) and \
                        len(specs) == len(old_specs) and \
                        all(any(r == rxn for rxn in reacs) for r in old_reacs) and \
                        len(reacs) == len(old_reacs)
            if reverse_spec_mapping[last_spec] != len(specs) - 1:
                print('Different last species detected, old species was {} and new species is {}'.format(
                    specs[fwd_spec_mapping[-1]].name, specs[last_spec].name))
                print('Forcing reoptimization...')
                same_mech = False

        except Exception, e:
            print('Old optimization file not found, or does not match current mechanism... forcing optimization')
            same_mech = False
        if same_mech:
            print('Old optimization file matching current mechanism found... returning previous optimization')
            # we have to do the spec_rate_order each time
            return old_specs, old_reacs, fwd_spec_mapping, fwd_rxn_mapping, \
                    reverse_spec_mapping, reverse_rxn_mapping

    nsp = len(specs)
    nr = len(reacs)

    last_name = specs[last_spec].name

    #now generate our mappings
    spec_mapping = [bitarray([False for i in range(nr)]) for i in range(nsp)]

    reac_mapping = [bitarray([False for i in range(nsp)]) for i in range(nr)]

    eff_map = [np.zeros(nsp) for i in range(nr)]
    name_map = {sp.name: i for i, sp in enumerate(specs)}
    for rind, rxn in enumerate(reacs):
        for sp in rxn.reac:
            spind = name_map[sp]
            spec_mapping[spind][rind] = True
            reac_mapping[rind][spind] = True
        for sp in rxn.prod:
            spind = name_map[sp]
            spec_mapping[spind][rind] = True
            reac_mapping[rind][spind] = True
        if consider_thd:
            for sp, eff in rxn.thd_body_eff:
                spind = name_map[sp]
                eff_map[rind][spind] = eff

    def copy_mapping(mapping):
        return [bitarray(ba) for ba in mapping]

    mapping_list = []
    pool = multiprocessing.Pool(multi_thread if multi_thread else 1)

    lookback_list = np.random.randint(1, high=lookback_max+1, size=rand_init_tries+1)
    rand_restarts_list = np.random.randint(1, high=rand_restarts_max+1, size=rand_init_tries+1)
    improve_cutoff_list = np.random.randint(improve_cutoff*0.5, high=improve_cutoff*1.5, size=rand_init_tries+1)

    fwd_rxn_mapping = [x for x in range(nr)]
    result_list = []
    if rand_init_tries:
        for i in range(rand_init_tries):
            if i % 100 == 0:
                mapping_list = fwd_rxn_mapping[:]
            else:
                mapping_list = np.random.permutation(nr).tolist()
            result_list.append(
                pool.apply_async(optimizer_loop,
<<<<<<< HEAD
                                 (mapping_list, copy_mapping(reac_mapping),
                                  lookback_val, improve_cutoff_val, rand_restarts_val)))
=======
                                 (mapping_list, copy_mapping(reac_mapping), 
                                  lookback_list[i], improve_cutoff_list[i], rand_restarts_list[i])))
>>>>>>> 16b17ddd


    time_start = datetime.datetime.now()
    complete = False
    while datetime.datetime.now() - time_start < datetime.timedelta(seconds=max_time) \
            and not complete:
            time.sleep(30)
            complete = sum(x.ready() for x in result_list)
            print('Reaction Optimization {}% complete...'.format(
                100. * complete / float(len(result_list))))
            complete = complete == len(result_list)

    if not complete:
        try:
            pool.close()
            pool.terminate()
            pool.join()
        except:
            pass

    result_list = [r.get() for r in result_list if r.ready()]
    fwd_rxn_mapping = result_list[np.argmax([x[0] for x in result_list])][1][:]

    pool = multiprocessing.Pool(multi_thread if multi_thread else 1)

    result_list = []
    fwd_spec_mapping = [i for i in range(nsp) if i != last_spec]
    if rand_init_tries:
        for i in range(rand_init_tries):
            if i % 100 == 0:
                mapping_list = fwd_spec_mapping[:]
            else:
                mapping_list = np.random.permutation(nsp).tolist()
                mapping_list = [x for x in mapping_list if x != last_spec]
            result_list.append(
                pool.apply_async(optimizer_loop,
<<<<<<< HEAD
                                 (mapping_list, copy_mapping(spec_mapping),
                                  lookback_val, improve_cutoff_val, rand_restarts_val)))

=======
                                 (mapping_list, copy_mapping(reac_mapping), 
                                  lookback_list[i], improve_cutoff_list[i], rand_restarts_list[i])))
   
>>>>>>> 16b17ddd
    time_start = datetime.datetime.now()
    complete = False
    while datetime.datetime.now() - time_start < datetime.timedelta(seconds=max_time) \
            and not complete:
            time.sleep(30)
            complete = sum(x.ready() for x in result_list)
            print('Species Optimization {}% complete...'.format(
                100. * complete / float(len(result_list))))
            complete = complete == len(result_list)

    if not complete:
        try:
            pool.close()
            pool.terminate()
            pool.join()
        except:
            pass

    result_list = [r.get() for r in result_list if r.ready()]
    fwd_spec_mapping = result_list[np.argmax([x[0] for x in result_list])][1][:] + [last_spec]

    reverse_spec_mapping = [fwd_spec_mapping.index(i) for i in range(len(fwd_spec_mapping))]
    reverse_rxn_mapping = [fwd_rxn_mapping.index(i) for i in range(len(fwd_rxn_mapping))]

    plot(specs, reacs, consider_thd, fwd_spec_mapping, fwd_rxn_mapping)

    specs = [specs[i] for i in fwd_spec_mapping]
    reacs = [reacs[i] for i in fwd_rxn_mapping]

    # save to avoid reoptimization if possible
    with open(os.path.join(build_path, 'optimized.pickle'), 'wb') as file:
        pickle.dump(specs, file)
        pickle.dump(reacs, file)
        pickle.dump(fwd_spec_mapping, file)
        pickle.dump(fwd_rxn_mapping, file)
        pickle.dump(reverse_spec_mapping, file)
        pickle.dump(reverse_rxn_mapping, file)

    # complete, so now return
    return specs, reacs, fwd_spec_mapping, fwd_rxn_mapping, reverse_spec_mapping, reverse_rxn_mapping<|MERGE_RESOLUTION|>--- conflicted
+++ resolved
@@ -191,12 +191,7 @@
                    max_time=100*60 #100 min
                    ):
     """
-<<<<<<< HEAD
     Optimize species and reaction orders to improve cache hit rates.
-=======
-    A package that attempts to optimize species and reaction orders in the mechanism 
-    to improve cache hit rates.
->>>>>>> 16b17ddd
 
     Parameters
     ----------
@@ -227,15 +222,8 @@
 
     Returns
     _______
-<<<<<<< HEAD
     specs : list of `SpecInfo`
         The reordered list of species in the mechanism
-=======
-
-    specs : list of `SpecInfo`
-        The reordered list of species in the mechanism
-
->>>>>>> 16b17ddd
     reacs : list of `ReacInfo`
         the reordered list of reacs in the mechanism
     fwd_spec_mapping : list of int
@@ -327,14 +315,12 @@
                 mapping_list = np.random.permutation(nr).tolist()
             result_list.append(
                 pool.apply_async(optimizer_loop,
-<<<<<<< HEAD
                                  (mapping_list, copy_mapping(reac_mapping),
-                                  lookback_val, improve_cutoff_val, rand_restarts_val)))
-=======
-                                 (mapping_list, copy_mapping(reac_mapping), 
-                                  lookback_list[i], improve_cutoff_list[i], rand_restarts_list[i])))
->>>>>>> 16b17ddd
-
+                                  lookback_list[i], improve_cutoff_list[i],
+                                  rand_restarts_list[i]
+                                  )
+                                 )
+                )
 
     time_start = datetime.datetime.now()
     complete = False
@@ -370,15 +356,13 @@
                 mapping_list = [x for x in mapping_list if x != last_spec]
             result_list.append(
                 pool.apply_async(optimizer_loop,
-<<<<<<< HEAD
-                                 (mapping_list, copy_mapping(spec_mapping),
-                                  lookback_val, improve_cutoff_val, rand_restarts_val)))
-
-=======
-                                 (mapping_list, copy_mapping(reac_mapping), 
-                                  lookback_list[i], improve_cutoff_list[i], rand_restarts_list[i])))
-   
->>>>>>> 16b17ddd
+                                 (mapping_list, copy_mapping(reac_mapping),
+                                  lookback_list[i], improve_cutoff_list[i],
+                                  rand_restarts_list[i]
+                                  )
+                                 )
+                )
+
     time_start = datetime.datetime.now()
     complete = False
     while datetime.datetime.now() - time_start < datetime.timedelta(seconds=max_time) \
