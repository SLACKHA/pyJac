# Python 2 compatibility
from __future__ import division
from __future__ import print_function

# Standard libraries
import os
import sys
import subprocess
from argparse import ArgumentParser

# More Python 2 compatibility
if sys.version_info.major == 3:
    from itertools import zip
elif sys.version_info.major == 2:
    from itertools import izip as zip

# Related modules
import numpy as np

try:
    import cantera as ct
    from cantera import ck2cti
except ImportError:
    print('Error: Cantera must be installed.')
    raise

# Local imports
import utils
from create_jacobian import create_jacobian

# Compiler based on language
cmd_compile = dict(c='gcc',
                   cuda='nvcc',
                   fortran='gfortran'
                   )

# Flags based on language
flags = dict(c=['-std=c99'],
             cuda=['-arch=sm_20',
                   '-I/usr/local/cuda/include/',
                   '-I/usr/local/cuda/samples/common/inc/',
                   '-dc'],
             fortran='')

libs = dict(c='-lm',
            cuda='-arch=sm_20',
            fortran='')


class ReactorConstPres(object):

    def __init__(self, gas):
        # Parameters of the ODE system and auxiliary data are stored in the
        # ReactorConstPres object.
        self.gas = gas
        self.P = gas.P

    def __call__(self, t=None, y=None):
        """the ODE function, y' = f(t,y) """

        # State vector is [T, Y_1, Y_2, ... Y_K]
        # Only set state if something is input
        if y is not None:
            self.gas.set_unnormalized_mass_fractions(y[1:])
            self.gas.TP = y[0], self.P
        rho = self.gas.density

        wdot = self.gas.net_production_rates
        dTdt = - (np.dot(self.gas.partial_molar_enthalpies, wdot) /
                  (rho * self.gas.cp)
                  )
        dYdt = wdot * self.gas.molecular_weights / rho

        return np.hstack((dTdt, dYdt))


class ReactorConstVol(object):

    def __init__(self, gas):
        # Parameters of the ODE system and auxiliary data are stored in the
        # ReactorConstVol object.
        self.gas = gas
        self.density = gas.density

    def __call__(self, t=None, y=None):
        """the ODE function, y' = f(t,y) """

        # State vector is [T, Y_1, Y_2, ... Y_K]
        # Only set state if something is input
        if y is not None:
            self.gas.set_unnormalized_mass_fractions(y[1:])
            self.gas.TD = y[0], self.density

        wdot = self.gas.net_production_rates
        dTdt = - (np.dot(self.gas.partial_molar_int_energies, wdot) /
                  (self.density * self.gas.cv)
                  )
        dYdt = wdot * self.gas.molecular_weights / self.density

        return np.hstack((dTdt, dYdt))


def convert_mech(mech_filename, therm_filename=None):
    """Convert a mechanism and return a string with the filename.

    Convert a CHEMKIN format mechanism to the Cantera CTI format using
    the Cantera built-in script `ck2cti`.

    :param mech_filename:
        Filename of the input CHEMKIN format mechanism. The converted
        CTI file will have the same name, but with `.cti` extension.
    :param thermo_filename:
        Filename of the thermodynamic database. Optional if the
        thermodynamic database is present in the mechanism input.
    """

    arg = ['--input=' + mech_filename]
    if therm_filename is not None:
        arg.append('--thermo=' + therm_filename)
    arg.append('--permissive')

    # Convert the mechanism
    ck2cti.main(arg)
    mech_filename = mech_filename[:-4] + '.cti'
    print('Mechanism conversion successful, written to '
          '{}'.format(mech_filename)
          )
    return mech_filename


def __write_header_include(file, lang):
    file.write(
        '#include <stdlib.h>\n'
        '#include <stdio.h>\n'
        '\n'
    )

    file_list = ['mechanism', 'chem_utils', 'rates', 'dydt', 'jacob']
    file.write('\n'.join(['#include "header.h"'] +
                         ['#include "{}.{}"'.format(
                             the_file, 'h' if lang == 'c' else 'cuh')
                          for the_file in file_list]) + '\n')

    if lang == 'cuda':
        file.write('#include <cuda.h>\n'
                   '#include <cuda_runtime.h>\n'
                   '#include <helper_cuda.h>\n'
                   '#include "launch_bounds.cuh"\n'
                   '#include "gpu_macros.cuh"\n'
                   '#include "gpu_memory.cuh"\n\n')


def __write_output_methods(file):
    file.write(
        'void write_conc (FILE* fp, const double* conc) {\n'
        '  fprintf(fp, "%d\\n", NSP);\n'
        '  for(int i = 0; i < NSP; ++i) {\n'
        '    fprintf(fp, "%.15e\\n", conc[i]);\n'
        '  }\n'
        '}\n'
        '\n'
        'void write_rates (FILE* fp, const double* fwd_rates, '
        'const double* rev_rates,\n'
        '                  const double* pres_mod, '
        'const double* sp_rates, const double* dy) {\n'
        '\n'
        '  fprintf(fp, "%d\\n", FWD_RATES);\n'
        '  for(int i = 0; i < FWD_RATES; ++i) {\n'
        '      fprintf(fp, "%.15e\\n", fwd_rates[i]);\n'
        '  }\n'
        '\n'
        '  fprintf(fp, "%d\\n", REV_RATES);\n'
        '  for(int i = 0; i < REV_RATES; ++i) {\n'
        '      fprintf(fp, "%.15e\\n", rev_rates[i]);\n'
        '  }\n'
        '\n'
        '  fprintf(fp, "%d\\n", PRES_MOD_RATES);\n'
        '  for(int i = 0; i < PRES_MOD_RATES; i++) {\n'
        '      fprintf(fp, "%.15e\\n", pres_mod[i]);\n'
        '  }\n'
        '\n'
        '  fprintf(fp, "%d\\n", NSP);\n'
        '  for(int i = 0; i < NSP; i++) {\n'
        '       fprintf(fp, "%.15e\\n", sp_rates[i]);\n'
        '  }\n'
        '\n'
        '  fprintf(fp, "%d\\n", NN);\n'
        '  for(int i = 0; i < NN; i++) {\n'
        '      fprintf(fp, "%.15e\\n", dy[i]);\n'
        '  }\n'
        '\n'
        '  return;\n'
        '}\n'
        '\n'
        '\n'
        'void write_jacob (FILE* fp, const double* jacob) {\n'
        '\n'
        '  fprintf(fp, "%d\\n", NN * NN);\n'
        '  for (int i = 0; i < NN * NN; ++i) {\n'
        '      fprintf(fp, "%.15e\\n", jacob[i]);\n'
        '  }\n'
        '\n'
        '  return;\n'
        '}\n'
        '\n'
        '\n'
    )


def __write_condition_reader(file):
    file.write(
        '  int buff_size = 1024;\n'
        '  char buffer [buff_size];\n'
        '  double data[NN + 1];\n'
        '  for (int i = 0; i < NN + 1; ++i) {\n'
        '    if (fgets (buffer, buff_size, fp) != NULL) {\n'
        '      data[i] = strtod(buffer, NULL);\n'
        '    }\n'
        '  }\n'
        '  fclose (fp);\n'
        '\n'
        '  y[0] = data[0];\n'
        '  pres = data[1];\n'
        '  for (int i = 0; i < NSP; ++i) {\n'
        '    y[i + 1] = data[i + 2];\n'
        '  }\n')


def __write_kernels(file, pmod):
    file.write(
        '  __global__\n'
        'void k_eval_conc(const double* y, double pres, double* conc) {\n'
        '   double rho, mw_avg;\n'
        '   eval_conc(y[0], pres, &y[1], &mw_avg, &rho, conc);\n'
        '}\n\n'
    )
    file.write(
        '  __global__\n'
        'void k_eval_rxn_rates(const double* y, double pres, '
        'const double* conc, double* fwd_rates,'
        ' double* rev_rates) {\n'
        '   eval_rxn_rates(y[0], pres, conc, fwd_rates, rev_rates);\n'
        '}\n\n'
    )
    if pmod:
        file.write(
            '  __global__\n'
            'void k_get_rxn_pres_mod(const double* y, double pres,'
            ' const double* conc, double* pres_mod) {\n'
            '   get_rxn_pres_mod(y[0], pres, conc, pres_mod);\n'
            '}\n\n'
        )
    file.write(
        '  __global__\n'
        'void k_eval_spec_rates(const double* fwd_rates,'
        ' const double* rev_rates, const double* pres_mod'
        ', double* sp_rates) {\n'
        '   eval_spec_rates(fwd_rates, rev_rates, pres_mod, sp_rates);\n'
        '}\n\n'
    )
    file.write(
        '  __global__\n'
        'void k_eval_dy_dt(double pres, const double* y, double* dy) {\n'
        '   dydt(0, pres, y, dy);\n'
        '}\n\n'
    )
    file.write(
        '  __global__\n'
        'void k_eval_jacob(double pres, const double* y, double* jacob) {\n'
        '   eval_jacob(0, pres, y, jacob);\n'
        '}\n\n'
    )


def write_cuda_test(build_dir, pmod):
    with open(build_dir + os.path.sep + 'test.cu', 'w') as f:
        __write_header_include(f, 'cuda')
        f.write(
            '#ifndef SHARED_SIZE\n'
            '  #define SHARED_SIZE (0)\n'
            '#endif\n\n'
        )
        __write_output_methods(f)
        __write_kernels(f)
        f.write('int main (void) {\n'
                '\n'
                '  FILE* fp = fopen ("test/input.txt", "r");\n'
                '  double y[NN], pres;\n'
                '\n'
                )

        __write_condition_reader(f)

        the_arrays = {}
        the_arrays['NN'] = ['d_y', 'd_dy']
        the_arrays['NSP'] = ['d_conc', 'd_spec_rates']
        the_arrays['FWD_RATES'] = ['d_fwd_rates']
        the_arrays['REV_RATES'] = ['d_rev_rates']
        the_arrays['PRES_MOD_RATES'] = ['d_pres_mod_rates']
        the_arrays['NN * NN'] = ['d_jacob']
        f.write(
            '  double conc[NSP] = {0};\n'
            '  double fwd_rates[FWD_RATES] = {0};\n'
            '  double rev_rates[REV_RATES]= {0};\n'
            '  double pres_mod[PRES_MOD_RATES] = {0};\n'
            '  double spec_rates[NSP] = {0};\n'
            '  double dy[NN] = {0};\n'
            '  double jacob[NN * NN] = {0};\n'
            '\n'
            '  fp = fopen ("test/output.txt", "w");\n'
            '\n'
            '  cudaErrorCheck(cudaSetDevice(0));\n'
            '  cudaErrorCheck(cudaDeviceSetCacheConfig('
            'cudaFuncCachePreferL1));\n'
            '  //initialize cuda variables\n'
        )
        for size in the_arrays:
            for array in the_arrays[size]:
                f.write('  double* {} = 0;\n'.format(array))
                f.write('  cudaErrorCheck(cudaMalloc((void**)&'
                        '{}, {} * sizeof(double)));\n'.format(array, size))
                f.write('  cudaErrorCheck(cudaMemset({}, 0, '.format(array) +
                        '{} * sizeof(double)));\n'.format(size))
        f.write(
            '  //copy mass fractions\n'
            '  cudaErrorCheck(cudaMemcpy(d_y, y, NN * sizeof(double),'
            ' cudaMemcpyHostToDevice));\n'
            '  k_eval_conc<<<1, 1, SHARED_SIZE>>>(d_y, pres, d_conc);\n'
            '  k_eval_rxn_rates<<<1, 1, SHARED_SIZE>>>(d_y, pres, d_conc,'
            ' d_fwd_rates, d_rev_rates);\n'
            )
        if pmod:
            f.write(
            '  k_get_rxn_pres_mod<<<1, 1, SHARED_SIZE>>>(d_y, pres, d_conc,'
            ' d_pres_mod_rates);\n'
            )
        f.write(
            '  k_eval_spec_rates<<<1, 1, SHARED_SIZE>>>'
            '(d_fwd_rates, d_rev_rates, d_pres_mod_rates, d_spec_rates);\n'
            '  k_eval_dy_dt<<<1, 1, SHARED_SIZE>>>(pres, d_y, d_dy);\n'
            '  k_eval_jacob<<<1, 1, SHARED_SIZE>>>(pres, d_y, d_jacob);\n'
            '  //copy back\n'
            '  cudaErrorCheck(cudaMemcpy(conc, d_conc,'
            ' NSP * sizeof(double), cudaMemcpyDeviceToHost));\n'
            '  cudaErrorCheck(cudaMemcpy(fwd_rates, d_fwd_rates,'
            ' FWD_RATES * sizeof(double), cudaMemcpyDeviceToHost));\n'
            '  cudaErrorCheck(cudaMemcpy(rev_rates, d_rev_rates,'
            ' REV_RATES * sizeof(double), cudaMemcpyDeviceToHost));\n'
            '  cudaErrorCheck(cudaMemcpy(pres_mod, d_pres_mod_rates,'
            ' PRES_MOD_RATES * sizeof(double), cudaMemcpyDeviceToHost));\n'
            '  cudaErrorCheck(cudaMemcpy(dy, d_dy,'
            ' NN * sizeof(double), cudaMemcpyDeviceToHost));\n'
            '  cudaErrorCheck(cudaMemcpy(spec_rates, d_spec_rates,'
            ' NSP * sizeof(double), cudaMemcpyDeviceToHost));\n'
            '  cudaErrorCheck(cudaMemcpy(jacob, d_jacob,'
            ' NN * NN * sizeof(double), cudaMemcpyDeviceToHost));\n'
            '  //write\n'
            '  write_conc (fp, conc);\n'
            '  write_rates (fp, fwd_rates, rev_rates, '
            'pres_mod, spec_rates, dy);\n'
            '  write_jacob (fp, jacob);\n'
            '\n'
            '  fclose (fp);\n'
            '\n'
            '  //finally free cuda variables\n'
            '  cudaErrorCheck(cudaFree(d_y));\n'
            '  cudaErrorCheck(cudaFree(d_conc));\n'
            '  cudaErrorCheck(cudaFree(d_fwd_rates));\n'
            '  cudaErrorCheck(cudaFree(d_rev_rates));\n'
            '  cudaErrorCheck(cudaFree(d_pres_mod_rates));\n'
            '  cudaErrorCheck(cudaFree(d_dy));\n'
            '  cudaErrorCheck(cudaFree(d_spec_rates));\n'
            '  cudaErrorCheck(cudaFree(d_jacob));\n'
            '  return 0;\n'
            '}\n'

        )


def write_c_test(build_dir, pmod):
    with open(build_dir + os.path.sep + 'test.c', 'w') as f:
        __write_header_include(f, 'c')
        __write_output_methods(f)
        f.write('int main (void) {\n'
                '\n'
                '  FILE* fp = fopen ("test/input.txt", "r");\n'
                '  double y[NN], pres;\n'
                '\n'
                )

        __write_condition_reader(f)

        f.write(
            '  double mw_avg;\n'
            '  double rho;\n'
            '  double conc[NSP] = {0};\n'
            '  double fwd_rates[FWD_RATES] = {0};\n'
            '  double rev_rates[REV_RATES] = {0};\n'
            '  double pres_mod[PRES_MOD_RATES] = {0};\n'
            '  double sp_rates[NSP] = {0};\n'
            '  double dy[NN] = {0};\n'
            '  double jacob[NN * NN] = {0};\n'
            '\n'
            '  fp = fopen ("test/output.txt", "w");\n'
            '\n'
            '  eval_conc (y[0], pres, &y[1], &mw_avg, &rho, conc);\n'
            '  write_conc (fp, conc);\n'
            '\n'
            '  eval_rxn_rates (y[0], pres, conc, fwd_rates, rev_rates);\n'
            )
        if pmod:
            f.write(
            '  get_rxn_pres_mod (y[0], pres, conc, pres_mod);\n'
            )
        f.write(
            '  eval_spec_rates (fwd_rates, rev_rates, pres_mod, sp_rates);\n'
            '  dydt (0.0, pres, y, dy);\n'
            '  write_rates (fp, fwd_rates, rev_rates, '
            'pres_mod, sp_rates, dy);\n'
            '\n'
            '  eval_jacob (0.0, pres, y, jacob);\n'
            '  write_jacob (fp, jacob);\n'
            '\n'
            '  fclose (fp);\n'
            '\n'
            '  return 0;\n'
            '}\n'
            '\n'
        )

    return None


def eval_jacobian(dydt, order):
    """
    """
    abs_tol = 1.e-16
    rel_tol = 1.e-8

    y = np.hstack((dydt.gas.T, dydt.gas.Y))

    if order == 2:
        x_coeffs = np.array([-1., 1.])
        y_coeffs = np.array([-0.5, 0.5])
    elif order == 4:
        x_coeffs = np.array([-2., -1., 1., 2.])
        y_coeffs = np.array([1. / 12., -2. / 3., 2. / 3., -1. / 12.])
    elif order == 6:
        x_coeffs = np.array([-3., -2., -1., 1., 2., 3.])
        y_coeffs = np.array([-1. / 60., 3. / 20., -3. / 4.,
                             3. / 4., -3. / 20., 1. / 60.
                             ])

    sqrt_rnd = np.sqrt(np.finfo(float).eps)
    err_wt = abs(y) * rel_tol + abs_tol

    r0 = (1000. * rel_tol * np.finfo(float).eps * len(y) *
          np.sqrt(np.sum(np.power(err_wt * dydt(), 2)) / len(y))
          )

    jacob = np.zeros(len(y) ** 2)
    for j, y_j in enumerate(y):
        y_temp = np.copy(y)
        r = max(sqrt_rnd * abs(y_j), r0 / err_wt[j])

        for x_c, y_c in zip(x_coeffs, y_coeffs):
            y_temp[j] = y_j + x_c * r
            jacob[np.arange(len(y)) + len(y) * j] += y_c * dydt(y=y_temp)

        jacob[np.arange(len(y)) + len(y) * j] /= r

    return jacob

def __is_pdep(rxn):
    return (isinstance(rxn, ct.ThreeBodyReaction) or
    isinstance(rxn, ct.FalloffReaction) or
    isinstance(rxn, ct.ChemicallyActivatedReaction))


def test(lang, build_dir, mech_filename, therm_filename=None, seed=False, generate_jacob=True):
    """
    """

    if seed:
        np.random.seed(0)

    test_dir = '.' + os.path.sep + 'test'
    utils.create_dir(test_dir)

    # First check for appropriate Compiler
    try:
        subprocess.check_call(['which', cmd_compile[lang]])
    except subprocess.CalledProcessError:
        print('Error: appropriate compiler for language not found.')
        sys.exit(1)

    if generate_jacob:
        # Create Jacobian and supporting source code files
        create_jacobian(lang, mech_filename, therm_name=therm_filename,
                        optimize_cache=False, build_path=build_dir, no_shared=True
                        )

    # Interpret reaction mechanism file, depending on Cantera or
    # Chemkin format.
    if not mech_filename.endswith(tuple(['.cti', '.xml'])):
        # Chemkin format; need to convert first.
        mech_filename = convert_mech(mech_filename, therm_filename)

    #get the cantera object
    gas = ct.Solution(mech_filename)
    pmod = any(__is_pdep(rxn) for rxn in gas.reactions())

    # Write test driver
    if lang == 'c':
        write_c_test(build_dir, pmod)
    elif lang == 'cuda':
        write_cuda_test(build_dir, pmod)

    # Compile generated source code
    files = ['chem_utils', 'dydt', 'jacob', 'spec_rates',
             'rxn_rates', 'test'
             ]
    if pmod:
<<<<<<< HEAD
        files += ['rxn_rates_pres_mod'] 
=======
        files += ['rxn_rates_pres_mod']
>>>>>>> 904f14ad

    for f in files:
        args = [cmd_compile[lang]]
        args.extend(flags[lang])
        args.extend([
            '-I.' + os.path.sep + build_dir,
            '-c', os.path.join(build_dir, f + utils.file_ext[lang]),
            '-o', os.path.join(test_dir, f + '.o')
        ])
        args = [val for val in args if val.strip()]
        try:
            subprocess.check_call(args)
        except subprocess.CalledProcessError:
            print('Error: compilation failed for ' + f + utils.file_ext[lang])
            sys.exit(1)

    # Link into executable
    args = ([cmd_compile[lang]] +
            [os.path.join(test_dir, f + '.o') for f in files] +
            [libs[lang]] +
            ['-o', os.path.join(test_dir, 'test')]
            )
    try:
        subprocess.check_call(args)
    except subprocess.CalledProcessError:
        print('Error: linking of test program failed.')
        sys.exit(1)

    # Now generate data and check results

    # Need to get reversible reactions and those for which
    # pressure modification applies.
    idx_rev = [i for i, rxn in enumerate(gas.reactions()) if rxn.reversible]
    idx_pmod = [i for i, rxn in enumerate(gas.reactions()) if
                __is_pdep(rxn)
                ]
    # Index of element in idx_pmod that corresponds to reversible reaction
    idx_pmod_rev = [
        i for i, idx in enumerate(idx_pmod) if gas.reaction(idx).reversible]
    # Index of reversible reaction that also has pressure dependent
    # modification
    idx_rev_pmod = [i for i, idx in enumerate(idx_rev) if
                    isinstance(gas.reaction(idx), ct.ThreeBodyReaction) or
                    isinstance(gas.reaction(idx), ct.FalloffReaction) or
                    isinstance(
        gas.reaction(idx), ct.ChemicallyActivatedReaction)
    ]

    num_trials = 10
    rand_temp = np.random.uniform(800., 2000., num_trials)
    rand_pres = np.random.uniform(1., 40., num_trials) * ct.one_atm
    rand_mass = np.random.uniform(0., 1., (num_trials, gas.n_species))
    for (temp, pres, mass_frac) in zip(rand_temp, rand_pres, rand_mass):
        # Normalize mass fractions
        mass_frac /= sum(mass_frac)

        print()
        print('Testing condition {} / {}'.format(np.where(rand_temp == temp)
                                                 [0][0] + 1, num_trials))

        with open(os.path.join(test_dir, 'input.txt'), 'w') as f:
            f.write('{:.15e}\n'.format(temp))
            f.write('{:.15e}\n'.format(pres))
            for val in mass_frac:
                f.write('{:.15e}\n'.format(val))

        # Run testing executable to get output printed to file
        subprocess.check_call(os.path.join(test_dir, 'test'))

        gas.TPY = temp, pres, mass_frac

        # Derivative source term
        ode = ReactorConstPres(gas)

        # Now read output from test program
        data = np.genfromtxt(os.path.join(test_dir, 'output.txt'))

        num = int(data[0])
        test_conc = data[1: num + 1]
        data = data[num + 1:]
        err = (abs(test_conc - gas.concentrations) /
                             gas.concentrations)
        max_err = np.max(err)
        loc = np.where(err == max_err)[0]
        err = np.linalg.norm(err, 2) * 100.
        print('L2 norm error in concentration: {:.2e} %'.format(err))
        print('Max error in concentration: {:.2e} % @ species {}'
            .format(max_err * 100., loc))

        num = int(data[0])
        test_fwd_rates = data[1: num + 1]
        data = data[num + 1:]

        num = int(data[0])
        test_rev_rates = data[1: num + 1]
        data = data[num + 1:]

        num = int(data[0])
        test_pres_mod = data[1: num + 1]
        data = data[num + 1:]

        # Modify forward and reverse rates with pressure modification
        test_fwd_rates[idx_pmod] *= test_pres_mod
        test_rev_rates[idx_rev_pmod] *= test_pres_mod[idx_pmod_rev]

        err = (abs(test_fwd_rates - gas.forward_rates_of_progress)
                             / gas.forward_rates_of_progress)
        max_err = np.max(err)
        loc = np.where(err == max_err)[0]
<<<<<<< HEAD
        err = np.linalg.norm(err, 2) * 100.                     
=======
        err = np.linalg.norm(err, 2) * 100.
>>>>>>> 904f14ad
        print('L2 norm error in forward reaction rates: {:.2e}%'.format(err))
        print('Max error in forward reaction rates: {:.2e}% @ reaction {}'.
            format(max_err * 100., loc))

<<<<<<< HEAD
        err = (abs(test_rev_rates - gas.reverse_rates_of_progress[idx_rev]
                  ) / gas.reverse_rates_of_progress[idx_rev])
        max_err = np.max(err)
        loc = np.where(err == max_err)[0]
        err = np.linalg.norm(err, 2) * 100.  
        print('L2 norm error in reverse reaction rates: {:.2e}%'.format(err))
        print('Max error in reverse reaction rates: {:.2e}% @ reaction {}'.
            format(max_err * 100., loc))
=======
        if idx_rev:
            err = (abs(test_rev_rates - gas.reverse_rates_of_progress[idx_rev]
                      ) / gas.reverse_rates_of_progress[idx_rev])
            max_err = np.max(err)
            loc = np.where(err == max_err)[0]
            err = np.linalg.norm(err, 2) * 100.  
            print('L2 norm error in reverse reaction rates: {:.2e}%'.format(err))
            print('Max error in reverse reaction rates: {:.2e}% @ reaction {}'.
                format(max_err * 100., loc))
>>>>>>> 904f14ad

        # Species production rates
        num = int(data[0])
        test_spec_rates = data[1: num + 1]
        data = data[num + 1:]
        non_zero = np.where(test_spec_rates != 0.)
        zero = np.where(test_spec_rates == 0.)
        err = (abs(test_spec_rates[non_zero] - gas.net_production_rates[non_zero]) /
            gas.net_production_rates[non_zero])
        max_err = np.max(err)
        loc = np.where(err == max_err)[0]
<<<<<<< HEAD
        err = np.linalg.norm(err, 2) * 100.  
=======
        err = np.linalg.norm(err, 2) * 100.
>>>>>>> 904f14ad
        print('L2 norm relative error of non-zero net production rates: '
            '{:.2e} %'.format(err))
        print('Max error in non-zero net production rates: {:.2e}% '
            '@ species {}'.format(max_err * 100., loc))
        err = np.linalg.norm(
            test_spec_rates[zero] - gas.net_production_rates[zero], 2)
        print(
            'L2 norm difference of "zero" net production rates: {:.2e}'
            .format(err))

        num = int(data[0])
        test_dydt = data[1: num + 1]
        data = data[num + 1:]
        non_zero = np.where(test_dydt != 0.)
        zero = np.where(test_dydt == 0.)
        err = (abs(test_dydt[non_zero] - ode()[non_zero]) /
                             ode()[non_zero])
        max_err = np.max(err)
        loc = np.where(err == max_err)[0]
<<<<<<< HEAD
        err = np.linalg.norm(err, 2) * 100. 
=======
        err = np.linalg.norm(err, 2) * 100.
>>>>>>> 904f14ad
        print('L2 norm relative error of non-zero dydt: {:.2e} %'.format(err))
        print('Max error in non-zero dydt: {:.2e}% '
            '@ index {}'.format(max_err * 100., loc))
        err = np.linalg.norm(test_dydt[zero] - ode()[zero], 2)
        print('L2 norm difference of "zero" dydt {:.2e}'.format(err))

        num = int(data[0])
        test_jacob = data[1: num + 1]
        non_zero = np.where(test_jacob != 0.)
        zero = np.where(test_jacob == 0.)
        # Calculate "true" Jacobian numerically
        jacob = eval_jacobian(ode, 6)
        err = (abs(test_jacob[non_zero] - jacob[non_zero]) /
                             jacob[non_zero])
        max_err = np.max(err)
        loc = np.where(err == max_err)[0]
<<<<<<< HEAD
        err = np.linalg.norm(err, 2) * 100. 
=======
        err = np.linalg.norm(err, 2) * 100.
>>>>>>> 904f14ad
        print('L2 norm relative error of non-zero Jacobian: {:.2e} %'
              .format(err))
        print('Max error in non-zero Jacobian: {:.2e}% '
            '@ index {}'.format(max_err * 100., loc))
        err = np.linalg.norm(test_jacob[zero] - jacob[zero], 2)
        print('L2 norm difference of "zero" Jacobian {:.2e}'.format(err))
        print()

    # Cleanup all files in test directory.
    for f in os.listdir(test_dir):
        os.remove(os.path.join(test_dir, f))
    os.rmdir(test_dir)

if __name__ == '__main__':
    parser = ArgumentParser(
        description='Tests create_jacobian versus a finite difference'
        ' Cantera jacobian\n')
    parser.add_argument('-l', '--lang',
                        type=str,
                        choices=utils.langs,
                        required=True,
                        help='Programming language for output '
                             'source files.')
    parser.add_argument('-b', '--build_dir',
                        type=str,
                        default='out' + os.path.sep,
                        help='The directory the jacob/rates/tester'
                        ' files will be generated and built in.')
    parser.add_argument('-i', '--input',
                        type=str,
                        required=True,
                        help='Input mechanism filename (e.g., mech.dat).')
    parser.add_argument('-t', '--thermo',
                        type=str,
                        default=None,
                        help='Thermodynamic database filename (e.g., '
                             'therm.dat), or nothing if in mechanism.')
    parser.add_argument('-s', '--seed',
                        action='store_true',
                        default=False,
                        help='Allows user to use the same seed '
                        'for the random number generator')
    parser.add_argument('-dng', '--do_not_generate',
                        action='store_false',
                        dest='generate_jacob',
                        default=True,
                        help='Use this option to have the tester utilize'
                        ' the already existant jacobian files')
    args = parser.parse_args()
    test(args.lang, args.build_dir, args.input, args.thermo, args.seed, args.generate_jacob)<|MERGE_RESOLUTION|>--- conflicted
+++ resolved
@@ -521,11 +521,7 @@
              'rxn_rates', 'test'
              ]
     if pmod:
-<<<<<<< HEAD
-        files += ['rxn_rates_pres_mod'] 
-=======
         files += ['rxn_rates_pres_mod']
->>>>>>> 904f14ad
 
     for f in files:
         args = [cmd_compile[lang]]
@@ -635,25 +631,11 @@
                              / gas.forward_rates_of_progress)
         max_err = np.max(err)
         loc = np.where(err == max_err)[0]
-<<<<<<< HEAD
         err = np.linalg.norm(err, 2) * 100.                     
-=======
-        err = np.linalg.norm(err, 2) * 100.
->>>>>>> 904f14ad
         print('L2 norm error in forward reaction rates: {:.2e}%'.format(err))
         print('Max error in forward reaction rates: {:.2e}% @ reaction {}'.
             format(max_err * 100., loc))
 
-<<<<<<< HEAD
-        err = (abs(test_rev_rates - gas.reverse_rates_of_progress[idx_rev]
-                  ) / gas.reverse_rates_of_progress[idx_rev])
-        max_err = np.max(err)
-        loc = np.where(err == max_err)[0]
-        err = np.linalg.norm(err, 2) * 100.  
-        print('L2 norm error in reverse reaction rates: {:.2e}%'.format(err))
-        print('Max error in reverse reaction rates: {:.2e}% @ reaction {}'.
-            format(max_err * 100., loc))
-=======
         if idx_rev:
             err = (abs(test_rev_rates - gas.reverse_rates_of_progress[idx_rev]
                       ) / gas.reverse_rates_of_progress[idx_rev])
@@ -663,7 +645,6 @@
             print('L2 norm error in reverse reaction rates: {:.2e}%'.format(err))
             print('Max error in reverse reaction rates: {:.2e}% @ reaction {}'.
                 format(max_err * 100., loc))
->>>>>>> 904f14ad
 
         # Species production rates
         num = int(data[0])
@@ -675,11 +656,7 @@
             gas.net_production_rates[non_zero])
         max_err = np.max(err)
         loc = np.where(err == max_err)[0]
-<<<<<<< HEAD
         err = np.linalg.norm(err, 2) * 100.  
-=======
-        err = np.linalg.norm(err, 2) * 100.
->>>>>>> 904f14ad
         print('L2 norm relative error of non-zero net production rates: '
             '{:.2e} %'.format(err))
         print('Max error in non-zero net production rates: {:.2e}% '
@@ -699,11 +676,7 @@
                              ode()[non_zero])
         max_err = np.max(err)
         loc = np.where(err == max_err)[0]
-<<<<<<< HEAD
-        err = np.linalg.norm(err, 2) * 100. 
-=======
         err = np.linalg.norm(err, 2) * 100.
->>>>>>> 904f14ad
         print('L2 norm relative error of non-zero dydt: {:.2e} %'.format(err))
         print('Max error in non-zero dydt: {:.2e}% '
             '@ index {}'.format(max_err * 100., loc))
@@ -720,11 +693,7 @@
                              jacob[non_zero])
         max_err = np.max(err)
         loc = np.where(err == max_err)[0]
-<<<<<<< HEAD
         err = np.linalg.norm(err, 2) * 100. 
-=======
-        err = np.linalg.norm(err, 2) * 100.
->>>>>>> 904f14ad
         print('L2 norm relative error of non-zero Jacobian: {:.2e} %'
               .format(err))
         print('Max error in non-zero Jacobian: {:.2e}% '
